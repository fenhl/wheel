[package]
name = "wheel"
version.workspace = true
authors.workspace = true
edition.workspace = true
description = "Rust boilerplate. Reinventing the wheel so you don't have to."

[lints.rust]
missing_docs = "deny"
rust_2018_idioms = "deny"
unexpected_cfgs = { level = "deny", check-cfg = ['cfg(tokio_unstable)'] }
unsafe_code = "forbid"
unused = "deny"
unused_crate_dependencies = "deny"
unused_import_braces = "deny"
unused_lifetimes = "deny"
unused_qualifications = "deny"
warnings = "deny"

[features]
default = ["futures", "tokio"]
gui = ["dark-light", "gio", "iced"]
racetime = ["dep:racetime", "reqwest", "tungstenite027"]
reqwest = ["futures", "dep:reqwest", "tokio", "dep:tokio-util"]
rocket = ["dep:rocket", "dep:rocket-util"]
serde_json = ["serde", "dep:serde_json", "dep:serde_json_path_to_error"]
tokio = ["dep:tokio"]
tungstenite021 = ["async-proto?/tokio-tungstenite021", "dep:tungstenite021"]
tungstenite024 = ["async-proto?/tokio-tungstenite024", "dep:tungstenite024"]
tungstenite027 = ["async-proto?/tokio-tungstenite027", "dep:tungstenite027"]

[dependencies]
async-proto = { version = "0.26", optional = true }
async-trait = "0.1"
chrono = { version = "0.4", default-features = false, features = ["now"], optional = true }
clap = "4" # used in proc macro
dark-light = { version = "2.0.0", optional = true }
futures = { version = "0.3", optional = true }
iced = { version = "0.13.1", optional = true }
itertools = "0.14"
pyo3 = { version = "0.25", optional = true }
<<<<<<< HEAD
racetime = { version = "0.27", optional = true }
reqwest = { version = "0.12", default-features = false, optional = true }
rocket = { git = "https://github.com/fenhl/Rocket", branch = "forms", optional = true } # used in proc macro
rocket-util = { git = "https://github.com/fenhl/rocket-util", branch = "forms", optional = true }
=======
racetime = { version = "0.28", optional = true }
reqwest = { version = "0.12", default-features = false, features = ["stream"], optional = true }
rocket = { version = "0.5", optional = true } # used in proc macro
rocket-util = { git = "https://github.com/fenhl/rocket-util", branch = "main", optional = true }
>>>>>>> 715cb931
serde = { version = "1", optional = true }
serde_json = { version = "1", optional = true }
serde_json_path_to_error = { version = "0.1", optional = true }
thiserror = "2"
tokio-util = { version = "0.7", features = ["io"], optional = true }
tungstenite021 = { package = "tungstenite", version = "0.21", optional = true }
tungstenite024 = { package = "tungstenite", version = "0.24", optional = true }
tungstenite027 = { package = "tungstenite", version = "0.27", optional = true }
wheel-derive = { path = "../wheel-derive", version = "=0.15.1" }

[target.'cfg(tokio_unstable)'.dependencies]
console-subscriber = { version = "0.4", features = ["parking_lot"] } # used in proc macro
tokio = { version = "1", features = ["fs", "io-util", "macros", "parking_lot", "process", "rt-multi-thread", "sync", "tracing"], optional = true }

[target.'cfg(not(tokio_unstable))'.dependencies]
tokio = { version = "1", features = ["fs", "io-util", "macros", "parking_lot", "process", "rt-multi-thread", "sync"], optional = true }

[target.'cfg(all(target_os = "linux", not(doc)))'.dependencies]
gio = { version = "0.21", optional = true }<|MERGE_RESOLUTION|>--- conflicted
+++ resolved
@@ -39,17 +39,10 @@
 iced = { version = "0.13.1", optional = true }
 itertools = "0.14"
 pyo3 = { version = "0.25", optional = true }
-<<<<<<< HEAD
-racetime = { version = "0.27", optional = true }
-reqwest = { version = "0.12", default-features = false, optional = true }
+racetime = { version = "0.28", optional = true }
+reqwest = { version = "0.12", default-features = false, features = ["stream"], optional = true }
 rocket = { git = "https://github.com/fenhl/Rocket", branch = "forms", optional = true } # used in proc macro
 rocket-util = { git = "https://github.com/fenhl/rocket-util", branch = "forms", optional = true }
-=======
-racetime = { version = "0.28", optional = true }
-reqwest = { version = "0.12", default-features = false, features = ["stream"], optional = true }
-rocket = { version = "0.5", optional = true } # used in proc macro
-rocket-util = { git = "https://github.com/fenhl/rocket-util", branch = "main", optional = true }
->>>>>>> 715cb931
 serde = { version = "1", optional = true }
 serde_json = { version = "1", optional = true }
 serde_json_path_to_error = { version = "0.1", optional = true }
